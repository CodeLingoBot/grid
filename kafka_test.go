--- conflicted
+++ resolved
@@ -68,11 +68,7 @@
 
 	go func() {
 		cnt := 0
-<<<<<<< HEAD
-		for e := range StartTopicReader(TopicName, client, kafkaClientConfig, newTestMesgDecoder) {
-=======
-		for e := range startTopicReader(TopicName, client, newTestMesgDecoder) {
->>>>>>> 6f3aa222
+		for e := range startTopicReader(TopicName, client, kafkaClientConfig, newTestMesgDecoder) {
 			switch msg := e.Message().(type) {
 			case *TestMesg:
 				// fmt.Printf("rx: %v\n", msg)
